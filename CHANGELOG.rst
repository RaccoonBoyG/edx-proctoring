Change Log
----------

..
   All enhancements and patches to edx-proctoring will be documented
   in this file.  It adheres to the structure of https://keepachangelog.com/ ,
   but in reStructuredText instead of Markdown (for ease of incorporation into
   Sphinx documentation and the PyPI description).

   This project adheres to Semantic Versioning (https://semver.org/).

.. There should always be an "Unreleased" section for changes pending release.

Unreleased
~~~~~~~~~~

<<<<<<< HEAD
[3.18.0] - 2021-07-16
~~~~~~~~~~~~~~~~~~~~~
* Updated allowance modal to allow bulk allowances to be added.
* Added waffle flag to enable/disable bulk allowances feature.

[3.17.1] - 2021-07-2
=======
[3.18.0] - 2021-07-15
~~~~~~~~~~~~~~~~~~~~~
* Remove old proctored exam attempt url.
* Fix onboarding link generation in proctored exam attempt view when exam attempt is in
  onboarding errors status, don't return the link to exams that are not accessible to user.
* Update onboarding link url in student onboarding status view to link
  to the learning mfe page instead of LMS.

[3.17.3] - 2021-07-14
~~~~~~~~~~~~~~~~~~~~~
* Add missing get_proctoring_config method to base backend provider class.

[3.17.2] - 2021-07-2
>>>>>>> 053d38c2
~~~~~~~~~~~~~~~~~~~~~
* Updated ProctoredExamAttempt view to use the content id from the query.

[3.17.1] - 2021-06-25
~~~~~~~~~~~~~~~~~~~~~
* Fix JSON parse failure when error response from course onboarding status endpoint does not
  return valid JSON.

[3.17.0] - 2021-06-23
~~~~~~~~~~~~~~~~~~~~~
* Replace internal logic for determing learners' onboarding statuses for the course onboarding API
  with provider onboarding API.

[3.16.0] - 2021-06-22
~~~~~~~~~~~~~~~~~~~~~
* Created a GET api endpoint which groups course allowances by users.

[3.15.1] - 2021-06-16
~~~~~~~~~~~~~~~~~~~~~
* Fix a bug in exam attempt API where total time allowed for the exam would not include allowance time.
* Add `test_plan` document to describe key features and test cases
* Update `developing` document with the instructions for frontend-lib-special-exam local development setup

[3.15.0] - 2021-06-15
~~~~~~~~~~~~~~~~~~~~~
* Created a POST api endpoint to add allowances for multiple students and multiple exams at the same time.

[3.14.0] - 2021-06-10
~~~~~~~~~~~~~~~~~~~~~
* When an exam attempt is finished for the first time, mark all completable children in the exam as complete
  in the Completion Service using the Instructor Service. If the Completion Service is not enabled, nothing
  will happen.

[3.13.2] - 2021-06-09
~~~~~~~~~~~~~~~~~~~~~
* Extend exam attempt API to return total time left in the attempt
  and a link to the onboarding exam in case user tries to take proctored
  exam when they haven't passed required onboarding exam.
  Modify API to check if exam has passed due date.

[3.13.1] - 2021-06-08
~~~~~~~~~~~~~~~~~~~~~
* If an attempt transitions from `ready_to_submit` back to `started`, the proctoring provider
  backend function `start_exam_attempt` will not be called.

[3.13.0] - 2021-06-07
~~~~~~~~~~~~~~~~~~~~~
* If the Django setting `PROCTORED_EXAM_VIEWABLE_PAST_DUE` is false, exam content will not be viewable past
  an exam's due date, even if a learner has acknowledged their status.
* Extend exam attempt API to return exam type and to check if
  user has satisfied prerequisites before taking proctored exam.
* Extend proctoring settings API to return additional data about proctoring
  provider.
* Add API endpoint which provides exam review policy for specific exam.
  Usage case is to provide required data for the learning app MFE.

[3.12.0] - 2021-06-04
~~~~~~~~~~~~~~~~~~~~~
* If the `is_integrity_signature_enabled` waffle flag is turned on, do not render the ID verification
  template for proctored exams.

[3.11.6] - 2021-06-03
~~~~~~~~~~~~~~~~~~~~~
* Add logging for attempt status transitions caused by a time out or reattempt

[3.11.5] - 2021-06-01
~~~~~~~~~~~~~~~~~~~~~
* Fix a bug where we are to pass to vendor javascript a value in milliseconds, instead of just seconds

[3.11.4] - 2021-05-27
~~~~~~~~~~~~~~~~~~~~~
* Use the same DEFAULT_DESKTOP_APPLICATION_PING_INTERVAL_SECONDS interval to start the exam and ping the
  proctoring desktop applicaiton

[3.11.3] - 2021-05-27
~~~~~~~~~~~~~~~~~~~~~
* Fix a bug where the Learning Sequences API does not have a schedule for a sequence, which can occur
  when a sequence is unavailable to a learner, and the learner should not know of the existence of the sequence
  (e.g. when a sequence is content gated by enrollment track and the learner is not in the requisite enrollment track).

[3.11.2] - 2021-05-25
~~~~~~~~~~~~~~~~~~~~~
* Add allow-list to prevent nonexistent backend configurations from causing errors

[3.11.1] - 2021-05-25
~~~~~~~~~~~~~~~~~~~~~
* Fix for onboarding status API endpoint. The endpoint requires an obscured user id.

[3.11.0] - 2021-05-24
~~~~~~~~~~~~~~~~~~~~~
* Add ability to get onboarding statuses from a proctoring provider API endpoint
* Extend the learner onboarding status API to determine whether the only onboarding exam or all
  onboarding exams are past due and past an "onboarding_past_due" flag in the response. modify
  the API to not return a link to the onboarding exam if the onboarding exam should not be
  accessible by the learner (i.e. it is to be released or is past due).
* Modify the display behavior of the learner onboarding panel to display "Onboarding Past Due"
  if the only onboarding or all onboarding exams are past due.

[3.10.2] - 2021-05-24
~~~~~~~~~~~~~~~~~~~~~
* Use onboarding status API endpoint for student onboarding info panel

[3.10.1] - 2021-05-21
~~~~~~~~~~~~~~~~~~~~~
* Add ability to get onboarding statuses from a proctoring provider API endpoint
* Add API endpoint which provides proctoring generic and backend specific
  instructions for the proctoring exam. Usage case is to provide required data
  for the learning app MFE.

[3.10.0] - 2021-05-19
~~~~~~~~~~~~~~~~~~~~~
* Add by-backend configurability of the link which shows on the onboarding panel

[3.9.4] - 2021-05-19
~~~~~~~~~~~~~~~~~~~~
* Fix a bug in processing onboarding exams in StudentOnboardingStatusView,
  resulting in an incorrect list of accessible onboarding exams.

[3.9.3] - 2021-05-18
~~~~~~~~~~~~~~~~~~~~
* Fix styling on allowance dropdown to prevent overflow for long exam names.

[3.9.2] - 2021-05-17
~~~~~~~~~~~~~~~~~~~~
* Remove the hide condition for onboarding exam reset by student. Roll out Proctoring Improvement Waffle Flag

[3.9.1] - 2021-05-17
~~~~~~~~~~~~~~~~~~~~
* Add the backend model field is_resumable to the ProctoredExamStudentAttempt model.
* Expose the is_resumable property to the UI so users can resume exam attempts when that property is set

[3.9.0] - 2021-05-17
~~~~~~~~~~~~~~~~~~~~
* Add API endpoint which provides sequence exam data with current active attempt.
  Usage case is to provide required data for the learning app MFE.
* Moved StudentProctoredExamAttemptCollection collecting attempt data logic
  to a separate standalone `get_exam_attempt_data` function.

[3.8.9] - 2021-05-07
~~~~~~~~~~~~~~~~~~~~
* Update language on proctored exam info panel if learner has
  a verified onboarding attempt

[3.8.8] - 2021-04-23
~~~~~~~~~~~~~~~~~~~~
* Add detailed logging of ping failures
* Expose ping timeout value to external javascript worker
* Add documentation for javascript worker development

[3.8.7] - 2021-04-16
~~~~~~~~~~~~~~~~~~~~
* Add pyjwt as explicit dependency to edx-proctoring library.
* Pin version of pyjwt to less than 2.0.0.

[3.8.6] - 2021-04-13
~~~~~~~~~~~~~~~~~~~~
* Fix JWT encoding bug introduced by version 2.0.1 of pyjwt[crypto] library.
* Add RST validator

[3.8.5] - 2021-04-07
~~~~~~~~~~~~~~~~~~~~~
* Add handling of the "onboarding_reset" attempt status to the
  StudentOnboardingStatusByCourseView view and the StudentOnboardingStatus
  panel in the Instructor Dashboard.

[3.8.4] - 2021-04-05
~~~~~~~~~~~~~~~~~~~~~
* Add the request username to the proctoring info panel, allowing course staff to masquerade as
  a specific user.

[3.8.3] - 2021-04-05
~~~~~~~~~~~~~~~~~~~~~
* Use exam due_date or course end date to evaluate the visibility of the onboarding status panel

[3.8.2] - 2021-04-02
~~~~~~~~~~~~~~~~~~~~~
* Update `DEFAULT_DESKTOP_APPLICATION_PING_INTERVAL_SECONDS` to pull from settings.

[3.8.1] - 2021-04-01
~~~~~~~~~~~~~~~~~~~~~
* Increase ping interval from 30 to 60 seconds.

[3.8.0] - 2021-03-31
~~~~~~~~~~~~~~~~~~~~~
* Remove exam resume waffle flag references and fully roll out exam resume and grouped attempt features.

[3.7.16] - 2021-03-30
~~~~~~~~~~~~~~~~~~~~~
* Reduce time for ping interval from 120 to 30 seconds.

[3.7.15] - 2021-03-24
~~~~~~~~~~~~~~~~~~~~~
* Improved learner messaging on onboarding panel and submitted interstitial.

[3.7.14] - 2021-03-19
~~~~~~~~~~~~~~~~~~~~~
* Fix issue where a course key object was being passed in to `get_proctoring_escalation_email`,
  rather than a string.

[3.7.13] - 2021-03-16
~~~~~~~~~~~~~~~~~~~~~
* Update proctored exam error message to remove statement that the user must restart their exam
  from scratch, and include a proctoring escalation email rather than a link to support if
  applicable.

[3.7.12] - 2021-03-15
~~~~~~~~~~~~~~~~~~~~~
* Update the onboarding status to take into account sections that are not accessible to the user
  or has a release date in the future. For sections with release dates in the future,
  that date will now be shown to the learner.
* Fixed accessibility bug on Special Exam Attempts panel on instructor dashboard

[3.7.9] - 2021-03-09
~~~~~~~~~~~~~~~~~~~~
* Update onboarding status logic such that 'approved in another course' will take precedence over
  a non verified state in the requested course.

[3.7.8] - 2021-03-08
~~~~~~~~~~~~~~~~~~~~
* Add enrollment mode column to onboarding status panel on instructor dashboard

[3.7.7] - 2021-03-08
~~~~~~~~~~~~~~~~~~~~
* Add loading spinner for searching to onboarding attempt and special attempts sections on the
  instructor dashboard

[3.7.6] - 2021-03-05
~~~~~~~~~~~~~~~~~~~~
* Fix bug with StudentProctoredExamAttempt put handler where course_id was being incorrectly determined,
  preventing course staff from marking learners' attempts as "ready_to_resume".

[3.7.5] - 2021-03-05
~~~~~~~~~~~~~~~~~~~~
* Add more useful attributes to log messages, in a key=value format that is easier to extract, and reduce
  duplicate exception logs.
* Update private.txt file path in developer docs

[3.7.4] - 2021-03-03
~~~~~~~~~~~~~~~~~~~~
* Show "approved in other course" status for learner who has a valid verified onboarding attempt in another course,
  on the instructor's student onboarding status panel

[3.7.3] - 2021-03-02
~~~~~~~~~~~~~~~~~~~~
* Change use of get_active_enrollments_by_course method of the LMS Enrollments service to
  get_enrollments_can_take_proctored_exams, which is more performant. This shifts the responsibility
  of checking learners' ability to access proctored exams to the LMS, allowing the LMS to construst a
  bulk query for all learners in a course with active enrollments instead of needing to execute multiple
  queries on a per learner basis.

[3.7.2] - 2021-03-02
~~~~~~~~~~~~~~~~~~~~
* Refactor the proctoring API function to get all verified onboarding attempts of a group of learners.

[3.7.1] - 2021-03-02
~~~~~~~~~~~~~~~~~~~~
* Update table on instructors dashboard to add accordian for multiple attempts

[3.7.0] - 2021-03-01
~~~~~~~~~~~~~~~~~~~~
* Update the learner onboarding status view to consider verified attempts from other courses.

[3.6.7] - 2021-02-24
~~~~~~~~~~~~~~~~~~~~
* Fix requirements file

[3.6.6] - 2021-02-24
~~~~~~~~~~~~~~~~~~~~
* Revert jsonfield PR

[3.6.5] - 2021-02-23
~~~~~~~~~~~~~~~~~~~~
* Bug fix to allow course staff to reset attempts

[3.6.4] - 2021-02-24
~~~~~~~~~~~~~~~~~~~~
* Switched from jsonfield2 to jsonfield as the earlier one has archived and merged back in the latter one.

[3.6.3] - 2021-02-23
~~~~~~~~~~~~~~~~~~~~
* Add a script to generate obscure_user_ids for proctoring vendors to use.
* Update the logic for the instructor dashboard onboarding view to match the learners' view,
  so that multiple onboarding exams for the same course can be considered.

[3.6.2] - 2021-02-22
~~~~~~~~~~~~~~~~~~~~
* Change learner onboarding status from "proctoring_started" to "onboarding_started"
  to more clearly describe the learner's onboarding status.

[3.6.1] - 2021-02-19
~~~~~~~~~~~~~~~~~~~~
* Add time_remaining_seconds field of ProctoredExamStudentAttempt model to readonly_fields in
  Django admin page so it is not required when editing the model.
* Update reference to Exception.message to use string representation of the exception, as message
  is no longer an attribute of the Exception class.

[3.6.0] - 2021-02-19
~~~~~~~~~~~~~~~~~~~~
* Do not override exam view for a learner taking a practice exam when the learner does
  not have access to proctoring. This allows the learner to see the exam content and does
  not allow the learner access to the proctoring software.

[3.5.1] - 2021-02-19
~~~~~~~~~~~~~~~~~~~~
* Add missing `rejected` status to list of onboarding attempt statuses.

[3.5.0] - 2021-02-18
~~~~~~~~~~~~~~~~~~~~
* Add new UI for instructor dashboard that groups attempts for each user and exam.
* Add endpoint that returns a list of most recent attempts for each user and exam. Each
  attempt that is returned contains additional data on the past attempts
  associated with the user/exam.

[3.4.1] - 2021-02-17
~~~~~~~~~~~~~~~~~~~~
* Restrict the resume option on the instructor dashboard to attempts that are
  in an "error" state and are not for onboarding or practice exams.

[3.4.0] - 2021-02-11
~~~~~~~~~~~~~~~~~~~~
* Add a new interstitial for exam attempts in the "ready_to_resume" state to
  indicate to learner that their exam attempt is ready to be resumed and to
  prompt the learner to resume their exam.

[3.3.0] - 2021-02-11
~~~~~~~~~~~~~~~~~~~~
* Add learner onboarding view to instructor dashboard.

[3.2.1] - 2021-02-11
~~~~~~~~~~~~~~~~~~~~
* bugfix to 500 errors from proctored exam attempt status endpoint used by the LMS to drive timer functionality

[3.2.0] - 2021-02-10
~~~~~~~~~~~~~~~~~~~~
* Update to update_attempt_status function to account for multiple attempts per exam
* Update to grade, credit, and status email updates based on multiple attempts

[3.1.0] - 2021-02-08
~~~~~~~~~~~~~~~~~~~~
* Add endpoint to return onboarding status information for users in a course.

[3.0.0] - 2021-02-05
~~~~~~~~~~~~~~~~~~~~~
* Update the secret key to the proctoring specific one so we are fixing for the learners being impacted by rotated django secret.

[2.6.7] - 2021-02-04
~~~~~~~~~~~~~~~~~~~~~
* Bug fix for onboarding info panel showing for all proctoring backends, independent of support for onboarding exams

[2.6.6] - 2021-02-01
~~~~~~~~~~~~~~~~~~~~~
* Bug fix for issue that prevented exam resets

[2.6.5] - 2021-01-28
~~~~~~~~~~~~~~~~~~~~~
* Update error interstitial to use the reset_exam_attempt flow that is used for other
  onboarding attempt reset

[2.6.4] - 2021-01-26
~~~~~~~~~~~~~~~~~~~~~
* Fix bug that was preventing exams from being reset
* Add exam removal endpoint to be used on the instructor dashboard in place of the
  current exam attempt reset endpoint as we now have multiple attempts. This new
  endpoint is only accessible to course and edX staff

[2.6.3] - 2021-01-26
~~~~~~~~~~~~~~~~~~~~~
* Update the learner onboarding status panel on "submitted" state so learner knows they need to wait
* Added npm-shrinkwrap.json to pin the graceful-fs to version 4.2.2 to solve "primordials" exception during gulp test

[2.6.2] - 2021-01-25
~~~~~~~~~~~~~~~~~~~~~
* Update endpoint that returns onboarding exam status to account for
  users enrollment mode.

[2.6.1] - 2021-01-25
~~~~~~~~~~~~~~~~~~~~~
* Add a dropdown component.
* If the "data-enable-exam-resume-proctoring-improvements" data attribute on the element of the ProctoredExamAttemptView
  Backbone is true,

  * use the dropdown menu component on the Instructor Dashboard Proctored Exam Attempt panel for proctored exam attempts in the error state, providing the following options:

    * Resume, which transitions the exam attempt into the ready_to_resume state.
    * Reset, which behaves the same as the previous reset functionality, originally exposed via the [x] link.
  * change the [x] link to Reset for exam attempts in other states.

* If the "data-enable-exam-resume-proctoring-improvements" data attribute on the element of the ProctoredExamAttemptView Backbone is
  false there is no change.

[2.6.0] - 2021-01-21
~~~~~~~~~~~~~~~~~~~~~
* Replace Travis CI with Github Actions.
* If a course has a proctoring escalation email set, emails that are sent when an
  exam attempt is verified or rejected will contain that email address rather than a
  link to support.

[2.5.13] - 2021-01-20
~~~~~~~~~~~~~~~~~~~~~
* Allow staff users to modify another user's exam attempt status via the
  the StudentProctoredExamAttempt view's PUT handler only when the action is
  "mark_ready_to_resume" and the user ID is passed in via the request data.

[2.5.12] - 2021-01-20
~~~~~~~~~~~~~~~~~~~~~
* Allow blank fields in Django admin for `external_id`, `due_date`, and `backend`
  in proctored exams.

[2.5.11] - 2021-01-19
~~~~~~~~~~~~~~~~~~~~~
* Added ProctoredExam to django admin

[2.5.10] - 2021-01-15
~~~~~~~~~~~~~~~~~~~~~
* Added management command to update `is_attempt_active` field on review models

[2.5.9] - 2021-01-13
~~~~~~~~~~~~~~~~~~~~
* Added `is_attempt_active` field to ProctoredExamSoftwareSecureReview and
  ProctoredExamSoftwareSecureReviewHistory models to note if the attempt for
  that review has been archived. When an attempt is archived and if it is associated
  with a review, this field will be set to False

[2.5.8] - 2021-01-12
~~~~~~~~~~~~~~~~~~~~
* Ignore the `ProctoredExamStudentAttemptHistory` table when viewing onboarding status.
  This fixes a bug where the status would return `verified` even after all attempts had
  been deleted.

[2.5.7] - 2021-01-08
~~~~~~~~~~~~~~~~~~~~
* Allow the creation of multiple exam attempts for a single user in a single exam, as long
  as the most recent attempt is `ready_to_resume` or `resumed`. When an exam is resumed, the
  time remaining is saved to the new attempt and is used to calculate the expiration time.

[2.5.6] - 2021-01-06
~~~~~~~~~~~~~~~~~~~~
* Updated the StudentProctoredExamAttempt view's PUT handler to allow for a
  new action "mark_ready_to_resume", which transitions exam attempts in the "error" state
  to a "ready_to_resume" state.

[2.5.5] - 2020-01-05
~~~~~~~~~~~~~~~~~~~~~~~~~~~~~~~~~~~~~~~~~~~~~~~~
* Cover `Start System Check` button on the proctoring instruction page with the
  conditions software download link is provided by the proctoring provider,
  since some providers do not has that step in the onboarding process.
* Changed handler for exam ping to remove learner from the exam on 403 error.
* Added `time_remaining_seconds` field to the exam attempt model in order to
  allow the remaining time on an exam attempt to be saved after it enters an
  error state.
* Fix bug allowing learners access to onboarding setup after exam due date.

[2.5.4] - 2020-12-17
~~~~~~~~~~~~~~~~~~~~~~~~~~~~~~~~~~~~~~~~~~~~~~~~
* Minor template fix

[2.5.3] - 2020-12-10
~~~~~~~~~~~~~~~~~~~~~~~~~~~~~~~~~~~~~~~~~~~~~~~~
* Upgrade celery to 5.0.4

[2.5.2] - 2020-12-10
~~~~~~~~~~~~~~~~~~~~

* Fixed bug for proctoring info panel

[2.5.1] - 2020-12-10
~~~~~~~~~~~~~~~~~~~~

* Add endpoint to expose the learner's onboarding status

[2.5.0] - 2020-12-09
~~~~~~~~~~~~~~~~~~~~

* Changed behavior of practice exam reset to create a new exam attempt instead
  of rolling back state of the current attempt.
* Added new proctoring info panel to expose onboarding exam status to learners
* Added option to reset a failed or pending onboarding exam.

[2.4.9] - 2020-11-17
~~~~~~~~~~~~~~~~~~~~

* Fix unbound local variable issue in api.get_attempt_status_summary
* Added new action to student exam attempt PUT allowing users
  to reset a completed practice exam.

[2.4.8] - 2020-10-19
~~~~~~~~~~~~~~~~~~~~

* Created a separate error message for inactive users. Refined the
  existing error message to only show for network error or service disruption.


[2.4.7] - 2020-10-06
~~~~~~~~~~~~~~~~~~~~

* Removed the rpnowv4_flow waffle flag to cleanup code

For details of changes prior to this release, please see
the `GitHub commit history`_.

.. _GitHub commit history: https://github.com/edx/edx-proctoring/commits/master<|MERGE_RESOLUTION|>--- conflicted
+++ resolved
@@ -14,14 +14,11 @@
 Unreleased
 ~~~~~~~~~~
 
-<<<<<<< HEAD
-[3.18.0] - 2021-07-16
+[3.19.0] - 2021-07-16
 ~~~~~~~~~~~~~~~~~~~~~
 * Updated allowance modal to allow bulk allowances to be added.
 * Added waffle flag to enable/disable bulk allowances feature.
 
-[3.17.1] - 2021-07-2
-=======
 [3.18.0] - 2021-07-15
 ~~~~~~~~~~~~~~~~~~~~~
 * Remove old proctored exam attempt url.
@@ -35,7 +32,6 @@
 * Add missing get_proctoring_config method to base backend provider class.
 
 [3.17.2] - 2021-07-2
->>>>>>> 053d38c2
 ~~~~~~~~~~~~~~~~~~~~~
 * Updated ProctoredExamAttempt view to use the content id from the query.
 
